# don't confuse with train.py files used for --train; we don't do online RL
import argparse
import glob
import os
import random
import time
from datetime import datetime

import numpy as np
import torch
from models.decision_transformer import DecisionTransformer
from torch.nn import functional as F
from trainer import Trainer

# from decision_transformer.evaluation.evaluate_episodes import evaluate_episode, evaluate_episode_rtg


def _get_rewards_to_go(rewards: np.array) -> np.array:
    """
    Returns the rewards to go from a list of rewards.

    Examples:
    [0, 0, 1, 0, 5, 0] --> [6, 6, 6, 5, 5, 0]
    [1, 1, 1, 1, 1, 1] --> [6, 5, 4, 3, 2, 1]
    """
    returns_to_go = np.zeros_like(rewards)
    returns_to_go[0] = sum(rewards)  # take sum of array as first value
    for i in range(len(returns_to_go) - 1):
        returns_to_go[i + 1] = (
            returns_to_go[i] - rewards[i]
        )  # compute next value in rewards_to_go by subtracting next val in x from current val in rewards_to_go
    return returns_to_go


def main(variant):
    device = variant.get("device", "cuda")

    max_ep_len = 401
    state_dim = 49
    action_dim = 6

    # load dataset by combining trajectory files (every agent has its own
    # trajectory file that is generated during training) --> multiple files

    # find all trajectories in trajectories folder
    list_of_trajectories = glob.glob("trajectories/*.npy")
    # list_of_trajectories.sort(key=os.path.getctime) # sort by creation time

    print(f"Found the following trajectory files: {list_of_trajectories}")
    agent_trajectories = []
    for agent_trajectory in list_of_trajectories:
        agent_trajectories.append(np.load(agent_trajectory, allow_pickle=True))

    trajectories = np.concatenate(agent_trajectories)

    # save trajectories into separate lists
    states, trajectory_lens, returns = [], [], []
    for trajectory in trajectories:  # one trajectory == one episode
        states.append(trajectory[:, 0])
        trajectory_lens.append(len(trajectory[:, 0]))
        returns.append(trajectory[:, 2].sum())

    trajectory_lens, returns = np.array(trajectory_lens), np.array(returns)

    # for input normalization (later)
    # states = np.concatenate(states, axis=0)
    # state_mean, state_std = np.mean(states, axis=0), np.std(states, axis=0) + 1e-6

    num_timesteps = sum(trajectory_lens)
    num_trajectories = len(trajectory_lens)  # we don't do any top-k %, so just take all

    print("=" * 50)
    print(f"{len(trajectory_lens)} trajectories, {num_timesteps} timesteps found")
    print(f"Average return: {np.mean(returns):.2f}, std: {np.std(returns):.2f}")
    print(f"Max return: {np.max(returns):.2f}, min: {np.min(returns):.2f}")
    print("=" * 50)

    K = variant["K"]
    batch_size = variant["batch_size"]  # NOTE: needed for Trainer
    # num_eval_episodes = variant['num_eval_episodes']
    # pct_traj = variant.get('pct_traj', 1.)

    def get_batch(batch_size=batch_size, max_len=K):

        # get batch_size=256 random trajectory indices
        trajectory_idx = np.random.choice(
            np.arange(num_trajectories), size=batch_size, replace=True
        )

        states, actions, return_to_go, timesteps, mask = (
            [],
            [],
            [],
            [],
            [],
        )

        # construct one batch
        for trajectory_index in trajectory_idx:
            trajectory = trajectories[
                trajectory_index
            ]  # current trajectory: [length_of_trajectory, 3]

            # get random int in [0, traj_len=10 - 1] ==> get random sequences from trajectory (obeying max_len)
            rng_offset = random.randint(0, trajectory[:, 0].shape[0] - 1)

            # the reshapes are just torch unsqueezes but with numpy, i.e. shape: [2, 6] --> [1, 2, 6]
            # -1 just means inferring the one that's left over
            # assert np.expand_dims(
            #     trajectory[:, 0][rng_offset : rng_offset + max_len], axis=0
            # ) == trajectory[:, 0][rng_offset : rng_offset + max_len].reshape(1, -1, state_dim)
            states.append(
                np.vstack(trajectory[:, 0][rng_offset : rng_offset + max_len]).reshape(
                    1, -1, state_dim
                )  # (1, length_of_trajectory chosen, 49)
            )
            actions.append(
                np.vstack(trajectory[:, 1][rng_offset : rng_offset + max_len]).reshape(
                    1, -1, action_dim
                )
            )

            # NOTE: do we need 'terminals' or 'dones'?
            # "done signal, equal to 1 if playing the corresponding action in the state should terminate the episode"
            # ANSWER: they don't use the 'dones' that are returned by this function --> no need

            timesteps.append(
                np.arange(rng_offset, rng_offset + states[-1].shape[1]).reshape(
                    1, -1
                )  # [1, length_of_trajectory]
            )  # e.g. append [[399, 400, 401, 402]]
            timesteps[-1][timesteps[-1] >= max_ep_len] = (
                max_ep_len - 1
            )  # e.g. timesteps [[399, 400, 401, 402]] ==> [[399, 400, 400, 400]] when max_ep_len = 401 (1, length_of_trajectory)

            # all future rewards (even over max_len) so that the calculation of returns to go is correct
            rewards_to_go_from_offset = _get_rewards_to_go(
                trajectory[:, 2][rng_offset:]
            )  # (length_of_trajectory from cutoff til end,)

            # append only max_len allowed sequence
            # NOTE: must be cast!
            return_to_go.append(
                rewards_to_go_from_offset[: states[-1].shape[1] + 1].astype(int).reshape(1, -1, 1)
            )  # (1, length_of_trajectory, 1)

            # there is exactly one more state seen in the current sequence than rewards in the current sequence
            # --> add one zero reward to go
            # this happens when the current sampled sequence goes "over" the length of the trajectory its sampled from
            # e.g. with max_len = 10
            # trajectory has timesteps: [..., 128, 129]
            # rng_offset happens to be: 125
            # --> timesteps: 125, 126, ..., 134 are looked at (because max_len = 10) but of course
            # there are no timesteps beyond 129 (later on this is padded)
            if return_to_go[-1].shape[1] <= states[-1].shape[1]:
                return_to_go[-1] = np.concatenate(
                    [return_to_go[-1], np.zeros((1, 1, 1), dtype=int)], axis=1
                )

            sequence_len = states[-1].shape[1]

            # left-padding with zero states if our sequence is shorter than max_len
            # this happens when the offset is high and the rest of the trajectory till episode
            # finish is shorter than max_len
            # --> probably safer to not encode any field state with 0, but rather start with one
            states[-1] = np.concatenate(
                [np.zeros((1, max_len - sequence_len, state_dim), dtype=int), states[-1]], axis=1
            )
            # TODO: normalization  - skip for now

            # left-padding with dummy action (not one-hot encoded, but just whole vector -10)
            actions[-1] = np.concatenate(
                [np.ones((1, max_len - sequence_len, action_dim)) * -10, actions[-1]], axis=1
            )

            # NOTE: left-padding done/terminals - skip for now as they don't use done_idx

            # left-padding rewards_to_go with zero reward-to-go
            # authors divide the returns to go with `scale` -- as per issue #32 in their repo:
            # > "scale is a normalization hyperparmeter, coarsely chosen so that the rewards would
            # > fall somewhere in the range 0-10.
            #
            # as the max score in Bomberman is (3*5)+9 = 24
            # we will divide by 2.5 per default
            return_to_go[-1] = (
                np.concatenate([np.zeros((1, max_len - sequence_len, 1)), return_to_go[-1]], axis=1)
                / variant["scale"]
            )

            # left-padding timesteps with zeros
            timesteps[-1] = np.concatenate(
                [np.zeros((1, max_len - sequence_len)), timesteps[-1]], axis=1
            )

            # masking the fake tokens (the left-paddings), i.e. [0, 0, 1, 1, 1] if max_len-sequence_len == 2
            mask.append(
                np.concatenate(
                    [np.zeros((1, max_len - sequence_len)), np.ones((1, sequence_len))], axis=1
                )
            )

        # print(len(states)) # batch_size because we have batch_size sequences in the batch
        # print(states[0].shape) # (1, max_len, state_dim)
        # print(states[0].dtype) # int64

        # concatenate all the stuff of all the sequences in the batch to be behind each other and prepare them to be sent to torch
        states = torch.from_numpy(np.concatenate(states, axis=0)).to(
            dtype=torch.float32, device=device
        )

        actions = torch.from_numpy(np.concatenate(actions, axis=0)).to(
            dtype=torch.float32, device=device
        )

        # print(len(rewards))
        # print(rewards[0].shape) # (1, 50, 1) == (1, max_len, reward_dim (i.e. it's a number --> 1))
        # print(rewards[0].dtype)

        # done_idx = torch.from_numpy(np.concatenate(done_idx, axis=0)).to(dtype=torch.long, device=device)
        return_to_go = torch.from_numpy(np.concatenate(return_to_go, axis=0)).to(
            dtype=torch.float32, device=device
        )
        timesteps = torch.from_numpy(np.concatenate(timesteps, axis=0)).to(
            dtype=torch.long, device=device
        )
        mask = torch.from_numpy(np.concatenate(mask, axis=0)).to(dtype=torch.int, device=device)

        # NOTE: this is missing done_idx, as they are not used by the authors
        return states, actions, return_to_go, timesteps, mask

    # for testing
    # s, a, r, rtg, t, mask = get_batch(batch_size=8, max_len=50)
    # print(rtg.shape)
    # print(a)
    # print(r)
    # print(rtg)
    # print(t)
    # print(mask)
    # return

    model = DecisionTransformer(
        state_dim=state_dim,
        action_dim=action_dim,
        max_length=K,
        max_ep_len=max_ep_len,
        hidden_size=variant["embed_dim"],
        n_layer=variant["n_layer"],
        n_head=variant["n_head"],
        n_inner=4 * variant["embed_dim"],
        activation_function=variant["activation_function"],
        n_positions=1024,
        resid_pdrop=variant["dropout"],
        attn_pdrop=variant["dropout"],
    )

    model.to(device)

    warmup_steps = variant["warmup_steps"]
    optimizer = torch.optim.AdamW(
        model.parameters(),
        lr=variant["learning_rate"],
        weight_decay=variant["weight_decay"],
    )

    # this adjusts the learning rate as follows:
    # let's say there are 100 warmup_steps, and learning_rate is 0.5
    # then the learning rate will be:
    # 0th step: 0.05
    # 1st step: 0.06
    # 2nd step: 0.07
    # ...
    # 100th step: 0.5
    # 101st step: 0.5
    # 102nd step: 0.5
    #
    # The authors *do not* decay the learning rate in their OpenAI Gym experiments after the warmup steps!
    # They only use cosine decay for their ATARI experiments
    scheduler = torch.optim.lr_scheduler.LambdaLR(
        optimizer, lambda steps: min((steps + 1) / warmup_steps, 1)
    )

    timestamp = time.time()

    trainer = Trainer(
        model=model,
        optimizer=optimizer,
        batch_size=batch_size,
        get_batch=get_batch,
        scheduler=scheduler,
        # we use cross-entropy loss as we have discrete action space
        loss_fn=lambda a_hat, a: F.cross_entropy(a_hat, a),
        start_time=timestamp,
    )

    # actual training loop
    timestamp = datetime.now().replace(microsecond=0).isoformat()
    os.mkdir(f"checkpoints/{timestamp}/")
    for iteration in range(variant["max_iters"]):
        trainer.train_iteration(num_steps=variant["num_steps_per_iter"], iter_num=iteration + 1)
<<<<<<< HEAD
        isoformat_time = datetime.fromtimestamp(timestamp).replace(microsecond=0).isoformat()
        os.mkdir(f"checkpoints/{isoformat_time}/")
        torch.save(model.state_dict(), f"checkpoints/{isoformat_time}/iter_{iteration + 1:02}.pt")
=======
        torch.save(model.state_dict(), f"checkpoints/{timestamp}/iter_{iteration + 1:02}.pt")
>>>>>>> 902e5998


if __name__ == "__main__":
    parser = argparse.ArgumentParser()
    parser.add_argument(
        "--dataset", type=str, default="medium"
    )  # medium, medium-replay, medium-expert, expert
    parser.add_argument("--K", type=int, default=20)  # the size of the context window
    parser.add_argument("--batch_size", type=int, default=64)
    parser.add_argument("--embed_dim", type=int, default=128)
    parser.add_argument("--n_layer", type=int, default=3)
    parser.add_argument("--n_head", type=int, default=1)
    parser.add_argument("--activation_function", type=str, default="relu")
    parser.add_argument("--dropout", type=float, default=0.1)
    parser.add_argument("--learning_rate", "-lr", type=float, default=1e-4)
    parser.add_argument("--weight_decay", "-wd", type=float, default=1e-4)
    parser.add_argument("--warmup_steps", type=int, default=10000)
    parser.add_argument("--num_eval_episodes", type=int, default=100)
    parser.add_argument("--max_iters", type=int, default=3)
    parser.add_argument("--num_steps_per_iter", type=int, default=10)
    parser.add_argument(
        "--scale", type=float, default=2.5
    )  # how much the rewards are scaled s.t. they fall into range [0, 10]
    parser.add_argument("--device", type=str, default="cpu")  # FIXME: "cuda" if we train on cluster

    args = parser.parse_args()
    main(variant=vars(args))<|MERGE_RESOLUTION|>--- conflicted
+++ resolved
@@ -297,13 +297,9 @@
     os.mkdir(f"checkpoints/{timestamp}/")
     for iteration in range(variant["max_iters"]):
         trainer.train_iteration(num_steps=variant["num_steps_per_iter"], iter_num=iteration + 1)
-<<<<<<< HEAD
         isoformat_time = datetime.fromtimestamp(timestamp).replace(microsecond=0).isoformat()
         os.mkdir(f"checkpoints/{isoformat_time}/")
         torch.save(model.state_dict(), f"checkpoints/{isoformat_time}/iter_{iteration + 1:02}.pt")
-=======
-        torch.save(model.state_dict(), f"checkpoints/{timestamp}/iter_{iteration + 1:02}.pt")
->>>>>>> 902e5998
 
 
 if __name__ == "__main__":
