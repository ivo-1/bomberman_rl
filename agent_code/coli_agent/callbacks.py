--- conflicted
+++ resolved
@@ -14,12 +14,8 @@
 
     if self.train or not os.path.isfile("q_table.npy"):
         self.logger.info("Setting up Q-Learning algorithm")
-<<<<<<< HEAD
         self.timestamp = datetime.now().strftime("%Y-%m-%dT%H:%M:%S")
-        self.number_of_states = 20  # TODO: make this dynamic
-=======
         self.number_of_states = 4  # TODO: make this dynamic
->>>>>>> adf46408
         self.q_table = np.zeros(shape=(self.number_of_states, len(ACTIONS)))
         self.exploration_rate_initial = 0.5
         self.exploration_rate_end = 0.05  # at end of all episodes
