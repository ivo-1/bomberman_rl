import os
from collections import deque, namedtuple
from statistics import (
    avg_seen_actions,
    distribution_of_best_actions,
    fraction_of_unseen_states,
)
from typing import List

import numpy as np

import events as e
from agent_code.coli_agent.callbacks import ACTIONS, Action, state_to_features
from agent_code.coli_agent.plots import get_plots

Transition = namedtuple("Transition", ("state", "action", "next_state", "reward"))

<<<<<<< HEAD
TRANSITION_HISTORY_SIZE = 1  # 1-step q-learning
=======
TRANSITION_HISTORY_SIZE = (
    1  # keep only last transition (we're doing one-step q-learning w/o looking into the past)
)
>>>>>>> b3990733

# --- Custom Events ---

FOLLOWED_COIN_DIRECTION = (
    "FOLLOWED_COIN_DIRECTION"  # went in direction indicated by coin/crate feature
)
NOT_FOLLOWED_COIN_DIRECTION = "NOT_FOLLOWED_COIN_DIRECTION"

FOLLOWED_BOMB_DIRECTION = "FOLLOWED_BOMB_DIRECTION"  # went in direction indicated by bomb feature
NOT_FOLLOWED_BOMB_DIRECTION = "NOT_FOLLOWED_BOMB_DIRECTION"

DROPPED_BAD_BOMB = (
    "DROPPED_BAD_BOMB"  # tried to drop bomb when impossible or dropped bomb when dangerous
)
DROPPED_UNNECESSARY_BOMB = (
    "DROPPED_UNNECESSARY_BOMB"  # drop bomb when there weren't any crates or enemies
)

TARGETED_MANY_CRATES = "TARGETED_MANY_CRATES"
TARGETED_SOME_CRATES = "TARGETED_SOME_CRATES"
TARGETED_ENEMY = "TARGETED_ENEMY"

BLOCKED = "BLOCKED"
NOT_BLOCKED = "NOT_BLOCKED"


def setup_training(self) -> None:
    """Sets up training (called once before first episode when in train mode)"""
    self.exploration_rate = self.exploration_rate_initial
    self.learning_rate = 0.5
    self.discount_rate = 0.2

    # (s, a, s', r)
    self.transitions = deque(maxlen=TRANSITION_HISTORY_SIZE)
    self.episode = 0  # need to keep track of episodes, counted up after each episode
    self.rewards_of_episode = 0  # reset to 0 after each episode


def game_events_occurred(
    self, old_game_state: dict, self_action: str, new_game_state, events: List[str]
) -> None:
    """Called once after each time step (after act()) except the last. Used to collect training
    data and filling of the experience buffer.

    The actual learning takes place here.
    Mainly defines 'game events', i.e. certain changes in the game state, so that they can be rewarded.
    Calls the reward function, fills the transition deque, updates the q-table
    and does some logging.
    """

    # self.old_state got assigned in act(), before updating to the new state
    # assigning of old and new state to self.variable happens so that
    # state_to_features() only needs to be called a minimal amount of times as it's computationally expensive
    old_state = self.old_state
    self.new_state = state_to_features(self, new_game_state)
    new_state = self.new_state

    old_feature_dict = self.state_list[old_state]

    # --- Custom events ---

    # - Coin Feature -
    # we only want to reward when it's safe to go after coins, i.e. not in bomb or enemy zone
    reward_coin_feature = True
    if (
        old_feature_dict["bomb_safety_direction"] != "CLEAR"
        or old_feature_dict["in_enemy_zone"] != 0
    ):
        reward_coin_feature = False
    # sometimes coin_direction is random and can, e.g., be an explosion (which is 'BLOCKED')
    if old_feature_dict["coin_direction"] == "UP" and old_feature_dict["up"] == "BLOCKED":
        reward_coin_feature = False
    if old_feature_dict["coin_direction"] == "DOWN" and old_feature_dict["down"] == "BLOCKED":
        reward_coin_feature = False
    if old_feature_dict["coin_direction"] == "RIGHT" and old_feature_dict["right"] == "BLOCKED":
        reward_coin_feature = False
    if old_feature_dict["coin_direction"] == "LEFT" and old_feature_dict["left"] == "BLOCKED":
        reward_coin_feature = False

    if reward_coin_feature is True:
        if old_feature_dict["coin_direction"] == self_action:
            events.append(FOLLOWED_COIN_DIRECTION)
        else:
            events.append(NOT_FOLLOWED_COIN_DIRECTION)

    # - Bomb Safety Feature -
    # when we are't in bomb zone, neither reward nor penalty should be given for this
    # again, direction can sometimes be random and lead to a BLOCKED tile
    if old_feature_dict["bomb_safety_direction"] != "CLEAR":
        reward_bomb_safety_feature = True
        if (
            old_feature_dict["bomb_safety_direction"] == "UP"
            and old_feature_dict["up"] == "BLOCKED"
        ):
            reward_bomb_safety_feature = False
        if (
            old_feature_dict["bomb_safety_direction"] == "DOWN"
            and old_feature_dict["down"] == "BLOCKED"
        ):
            reward_bomb_safety_feature = False
        if (
            old_feature_dict["bomb_safety_direction"] == "RIGHT"
            and old_feature_dict["right"] == "BLOCKED"
        ):
            reward_bomb_safety_feature = False
        if (
            old_feature_dict["bomb_safety_direction"] == "LEFT"
            and old_feature_dict["left"] == "BLOCKED"
        ):
            reward_bomb_safety_feature = False
        if reward_bomb_safety_feature is True:
            if old_feature_dict["bomb_safety_direction"] == self_action:
                events.append(FOLLOWED_BOMB_DIRECTION)
            else:
                events.append(NOT_FOLLOWED_BOMB_DIRECTION)

    # - Safe To Bomb Feature -
    # 5 cases:
    # * it was unsafe to drop bomb, but a bomb was dropped -> DROPPED_BAD_BOMB
    # * it was safe to drop bomb, but there were no crates or enemies -> DROPPED_UNNCESSARY_BOMB
    # * it was safe to drop bomb and there was an enemy -> TARGETED_ENEMY
    # * it was safe to drop bomb and there were some or many crates -> TARGETED_SOME_CRATES/TARGETED_MANY_CRATES
    # crate and enemy targeting is not mutually exclusive, some and many crates is
    if old_feature_dict["safe_to_bomb"] == 0 and self_action == "BOMB":
        events.append(DROPPED_BAD_BOMB)

    if (
        old_feature_dict["safe_to_bomb"] == 1
        and old_feature_dict["bomb_safety_direction"] == "CLEAR"
    ):
        if self_action == "BOMB":
            if old_feature_dict["crate_priority"] == "HIGH":
                events.append(TARGETED_MANY_CRATES)
            elif old_feature_dict["crate_priority"] == "LOW":
                events.append(TARGETED_SOME_CRATES)
            if old_feature_dict["in_enemy_zone"] == 1:
                events.append(TARGETED_ENEMY)
            if (
                old_feature_dict["in_enemy_zone"] == 0
                and old_feature_dict["crate_priority"] == "ZERO"
            ):
                events.append(DROPPED_UNNECESSARY_BOMB)

    # - Blockage Feature -
    # unlike other events, is always excuted independent of other features
    if self_action == "UP":
        if old_feature_dict["up"] == "BLOCKED":
            events.append(BLOCKED)
        else:
            events.append(NOT_BLOCKED)
    if self_action == "DOWN":
        if old_feature_dict["down"] == "BLOCKED":
            events.append(BLOCKED)
        else:
            events.append(NOT_BLOCKED)
    if self_action == "RIGHT":
        if old_feature_dict["right"] == "BLOCKED":
            events.append(BLOCKED)
        else:
            events.append(NOT_BLOCKED)
    if self_action == "LEFT":
        if old_feature_dict["left"] == "BLOCKED":
            events.append(BLOCKED)
        else:
            events.append(NOT_BLOCKED)

    self.logger.debug(f'Old coords: {old_game_state["self"][3]}')
    self.logger.debug(f'New coords: {new_game_state["self"][3]}')
    self.logger.debug(f"Action: {self_action}")

    # collect reward
    reward = reward_from_events(self, events)

    # state_to_features is defined in callbacks.py
    self.transitions.append(
        Transition(
            old_state,
            self_action,
            new_state,
            reward,
        )
    )

    action_idx = ACTIONS.index(self_action)
    self.logger.debug(f"Action index chosen: {action_idx}")

    self.rewards_of_episode += reward
    self.logger.debug(f"Old Q-Table old state: {self.q_table[old_state]}")

    self.q_table[old_state, action_idx] = self.q_table[
        old_state, action_idx
    ] + self.learning_rate * (
        reward
        + self.discount_rate * np.max(self.q_table[new_state])
        - self.q_table[old_state, action_idx]
    )
    self.logger.debug(f"New Q-Table old state: {self.q_table[old_state]}")

    self.logger.info(
        f'Encountered game event(s) {", ".join(map(repr, events))} in step {new_game_state["step"]}\n\
        ==============================================================================================\
        =============================================================================================='
    )


def end_of_round(self, last_game_state: dict, last_action: Action, events: List[str]) -> None:
    """Called once per agent after the last step of a round.

    Cleans up after an episode, e.g. resets collected rewards, updates exploration rate etc.
    """
    self.transitions.append(
        Transition(
            state_to_features(self, last_game_state),
            last_action,
            None,
            reward_from_events(self, events),
        )
    )
    self.rewards_of_episode += self.transitions[-1][3]

    self.logger.info(f"Total rewards in episode {self.episode}: {self.rewards_of_episode}")
    self.logger.info(f"Final Score: {last_game_state['self'][1]}")

    self.exploration_rate = self.exploration_rate_end + (
        self.exploration_rate_initial - self.exploration_rate_end
    ) * np.exp(
        -self.exploration_decay_rate * self.episode
    )  # decay

    q_table_fraction_unseen_current = fraction_of_unseen_states(self.q_table)
    q_table_average_seen_current = avg_seen_actions(self.q_table)
    q_table_distribution_of_actions_current = distribution_of_best_actions(self.q_table)

    self.logger.info(f"Fraction of unseen states: {q_table_fraction_unseen_current}")
    self.logger.info(f"Average seen actions per state: {q_table_average_seen_current}")
    self.logger.info(
        f"Distribution of actions over all states: {q_table_distribution_of_actions_current}"
    )
    self.q_table_fraction_unseen.append(q_table_fraction_unseen_current)
    self.q_table_average_seen.append(q_table_average_seen_current)

    self.exploration_rates_of_episodes.append(self.exploration_rate)
    self.rewards_of_episodes.append(self.rewards_of_episode)
    self.game_scores_of_episodes.append(last_game_state["self"][1])

    # We save current q-table status and plots after every 251 episodes in case of interruption
    if self.episode % 250 == 0 and self.episode != 0:
        self.logger.info(f"Saving Q-Table at episode: {self.episode}")
        np.save(os.path.join("q_tables", f"q_table-{self.timestamp}"), self.q_table)

        self.logger.info(f"Creating plots *after* episode {self.episode}...")
        self.q_table_distribution_of_actions.append(q_table_distribution_of_actions_current)
        get_plots(self)

    self.rewards_of_episode = 0
    self.episode += 1
    self.new_state = None


def reward_from_events(self, events: List[str]) -> int:
<<<<<<< HEAD
    """Returns a summed up reward/penalty for a given list of events that happened."""

=======
    """
    Returns a summed up reward/penalty for a given list of events that happened.
    """
>>>>>>> b3990733
    game_rewards = {
        e.BOMB_DROPPED: 0,
        e.BOMB_EXPLODED: 0,
        e.COIN_COLLECTED: 0,
        e.COIN_FOUND: 0,
        e.WAITED: 0,
        e.CRATE_DESTROYED: 0,
        e.GOT_KILLED: 0,
        e.KILLED_OPPONENT: 0,
        e.KILLED_SELF: 0,  # this also triggers GOT_KILLED
        e.OPPONENT_ELIMINATED: 0,
        e.SURVIVED_ROUND: 0,
        e.INVALID_ACTION: 0,
        FOLLOWED_COIN_DIRECTION: 75,
        NOT_FOLLOWED_COIN_DIRECTION: -100,
        FOLLOWED_BOMB_DIRECTION: 50,
        NOT_FOLLOWED_BOMB_DIRECTION: -100,
        DROPPED_BAD_BOMB: -100,
        DROPPED_UNNECESSARY_BOMB: -75,
        TARGETED_MANY_CRATES: 50,
        TARGETED_SOME_CRATES: 10,
        TARGETED_ENEMY: 100,
        BLOCKED: -100,
        NOT_BLOCKED: 0,
        e.MOVED_DOWN: 0,
        e.MOVED_LEFT: 0,
        e.MOVED_RIGHT: 0,
        e.MOVED_UP: 0,
    }

    reward_sum = 0
    for event in events:
        if event in game_rewards:
            reward_sum += game_rewards[event]
    self.logger.info(f"Awarded {reward_sum} for events {', '.join(events)}")
    return reward_sum<|MERGE_RESOLUTION|>--- conflicted
+++ resolved
@@ -15,13 +15,9 @@
 
 Transition = namedtuple("Transition", ("state", "action", "next_state", "reward"))
 
-<<<<<<< HEAD
-TRANSITION_HISTORY_SIZE = 1  # 1-step q-learning
-=======
 TRANSITION_HISTORY_SIZE = (
     1  # keep only last transition (we're doing one-step q-learning w/o looking into the past)
 )
->>>>>>> b3990733
 
 # --- Custom Events ---
 
@@ -282,14 +278,8 @@
 
 
 def reward_from_events(self, events: List[str]) -> int:
-<<<<<<< HEAD
     """Returns a summed up reward/penalty for a given list of events that happened."""
 
-=======
-    """
-    Returns a summed up reward/penalty for a given list of events that happened.
-    """
->>>>>>> b3990733
     game_rewards = {
         e.BOMB_DROPPED: 0,
         e.BOMB_EXPLODED: 0,
